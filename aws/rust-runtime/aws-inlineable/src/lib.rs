--- conflicted
+++ resolved
@@ -33,13 +33,8 @@
 /// Default middleware stack for AWS services
 pub mod middleware;
 
-<<<<<<< HEAD
-/// Strip `hostedzone/` from hosted zone ids
-pub mod hosted_zone_preprocessor;
-
 /// Convert a streaming `SdkBody` into an aws-chunked streaming body with checksum trailers
 pub mod body_with_checksum;
-=======
+
 /// Strip prefixes from IDs returned by Route53 operations when those IDs are used to construct requests
-pub mod route53_resource_id_preprocessor;
->>>>>>> 5d6d8843
+pub mod route53_resource_id_preprocessor;