/*
 * Copyright Amazon.com, Inc. or its affiliates. All Rights Reserved.
 * SPDX-License-Identifier: Apache-2.0
 */

//! HTTP routing that adheres to the [Smithy specification].
//!
//! [Smithy specification]: https://awslabs.github.io/smithy/1.0/spec/core/http-traits.html

use self::request_spec::RequestSpec;
use self::tiny_map::TinyMap;
use crate::body::{boxed, Body, BoxBody, HttpBody};
use crate::error::BoxError;
use crate::protocols::Protocol;
use crate::response::IntoResponse;
use crate::runtime_error::{RuntimeError, RuntimeErrorKind};
use http::{Request, Response, StatusCode};
use std::{
    convert::Infallible,
    task::{Context, Poll},
};
use tower::layer::Layer;
use tower::util::ServiceExt;
use tower::{Service, ServiceBuilder};
use tower_http::map_response_body::MapResponseBodyLayer;

mod future;
mod into_make_service;

#[doc(hidden)]
pub mod request_spec;

mod route;
mod tiny_map;

pub use self::{future::RouterFuture, into_make_service::IntoMakeService, route::Route};

/// The router is a [`tower::Service`] that routes incoming requests to other `Service`s
/// based on the request's URI and HTTP method or on some specific header setting the target operation.
/// The former is adhering to the [Smithy specification], while the latter is adhering to
/// the [AwsJson specification].
///
/// The router is also [Protocol] aware and currently supports REST based protocols like [restJson1] or [restXml]
/// and RPC based protocols like [awsJson1.0] or [awsJson1.1].
/// It currently does not support Smithy's [endpoint trait].
///
/// You should not **instantiate** this router directly; it will be created for you from the
/// code generated from your Smithy model by `smithy-rs`.
///
/// [Smithy specification]: https://awslabs.github.io/smithy/1.0/spec/core/http-traits.html
/// [AwsJson specification]: https://awslabs.github.io/smithy/1.0/spec/aws/aws-json-1_0-protocol.html#protocol-behaviors
/// [Protocol]: https://awslabs.github.io/smithy/1.0/spec/aws/index.html#aws-protocols
/// [restJson1]: https://awslabs.github.io/smithy/1.0/spec/aws/aws-restjson1-protocol.html
/// [restXml]: https://awslabs.github.io/smithy/1.0/spec/aws/aws-restxml-protocol.html
/// [awsJson1.0]: https://awslabs.github.io/smithy/1.0/spec/aws/aws-json-1_0-protocol.html
/// [awsJson1.1]: https://awslabs.github.io/smithy/1.0/spec/aws/aws-json-1_1-protocol.html
/// [endpoint trait]: https://awslabs.github.io/smithy/1.0/spec/core/endpoint-traits.html#endpoint-trait
#[derive(Debug)]
pub struct Router<B = Body> {
    routes: Routes<B>,
}

// This constant determines when the `TinyMap` implementation switches from being a `Vec` to a
// `HashMap`. This is chosen to be 15 as a result of the discussion around
// https://github.com/awslabs/smithy-rs/pull/1429#issuecomment-1147516546
const ROUTE_CUTOFF: usize = 15;

/// Protocol-aware routes types.
///
/// RestJson1 and RestXml routes are stored in a `Vec` because there can be multiple matches on the
/// request URI and we thus need to iterate the whole list and use a ranking mechanism to choose.
///
/// AwsJson 1.0 and 1.1 routes can be stored in a `HashMap` since the requested operation can be
/// directly found in the `X-Amz-Target` HTTP header.
#[derive(Debug)]
enum Routes<B = Body> {
    RestXml(Vec<(Route<B>, RequestSpec)>),
    RestJson1(Vec<(Route<B>, RequestSpec)>),
    AwsJson10(TinyMap<String, Route<B>, ROUTE_CUTOFF>),
    AwsJson11(TinyMap<String, Route<B>, ROUTE_CUTOFF>),
}

impl<B> Clone for Router<B> {
    fn clone(&self) -> Self {
        match &self.routes {
            Routes::RestJson1(routes) => Router {
                routes: Routes::RestJson1(routes.clone()),
            },
            Routes::RestXml(routes) => Router {
                routes: Routes::RestXml(routes.clone()),
            },
            Routes::AwsJson10(routes) => Router {
                routes: Routes::AwsJson10(routes.clone()),
            },
            Routes::AwsJson11(routes) => Router {
                routes: Routes::AwsJson11(routes.clone()),
            },
        }
    }
}

impl<B> Router<B>
where
    B: Send + 'static,
{
    /// Return the correct, protocol-specific "Not Found" response for an unknown operation.
    fn unknown_operation(&self) -> RouterFuture<B> {
        let protocol = match &self.routes {
            Routes::RestJson1(_) => Protocol::RestJson1,
            Routes::RestXml(_) => Protocol::RestXml,
            Routes::AwsJson10(_) => Protocol::AwsJson10,
            Routes::AwsJson11(_) => Protocol::AwsJson11,
        };
        let error = RuntimeError {
            protocol,
            kind: RuntimeErrorKind::UnknownOperation,
        };
        RouterFuture::from_response(error.into_response())
    }

    /// Return the HTTP error response for non allowed method.
    fn method_not_allowed(&self) -> RouterFuture<B> {
        RouterFuture::from_response({
            let mut res = Response::new(crate::body::empty());
            *res.status_mut() = StatusCode::METHOD_NOT_ALLOWED;
            res
        })
    }
    /// Convert this router into a [`MakeService`], that is a [`Service`] whose
    /// response is another service.
    ///
    /// This is useful when running your application with hyper's
    /// [`Server`].
    ///
    /// [`Server`]: hyper::server::Server
    /// [`MakeService`]: tower::make::MakeService
    pub fn into_make_service(self) -> IntoMakeService<Self> {
        IntoMakeService::new(self)
    }

    /// Apply a [`tower::Layer`] to the router.
    ///
    /// All requests to the router will be processed by the layer's
    /// corresponding middleware.
    ///
    /// This can be used to add additional processing to all routes.
    pub fn layer<L, NewReqBody, NewResBody>(self, layer: L) -> Router<NewReqBody>
    where
        L: Layer<Route<B>>,
        L::Service:
            Service<Request<NewReqBody>, Response = Response<NewResBody>, Error = Infallible> + Clone + Send + 'static,
        <L::Service as Service<Request<NewReqBody>>>::Future: Send + 'static,
        NewResBody: HttpBody<Data = bytes::Bytes> + Send + 'static,
        NewResBody::Error: Into<BoxError>,
    {
        let layer = ServiceBuilder::new()
            .layer_fn(Route::new)
            .layer(MapResponseBodyLayer::new(boxed))
            .layer(layer);
        match self.routes {
            Routes::RestJson1(routes) => {
                let routes = routes
                    .into_iter()
                    .map(|(route, request_spec)| (Layer::layer(&layer, route), request_spec))
                    .collect();
                Router {
                    routes: Routes::RestJson1(routes),
                }
            }
            Routes::RestXml(routes) => {
                let routes = routes
                    .into_iter()
                    .map(|(route, request_spec)| (Layer::layer(&layer, route), request_spec))
                    .collect();
                Router {
                    routes: Routes::RestXml(routes),
                }
            }
            Routes::AwsJson10(routes) => {
                let routes = routes
                    .into_iter()
                    .map(|(operation, route)| (operation, Layer::layer(&layer, route)))
                    .collect();
                Router {
                    routes: Routes::AwsJson10(routes),
                }
            }
            Routes::AwsJson11(routes) => {
                let routes = routes
                    .into_iter()
                    .map(|(operation, route)| (operation, Layer::layer(&layer, route)))
                    .collect();
                Router {
                    routes: Routes::AwsJson11(routes),
                }
            }
        }
    }

    /// Create a new RestJson1 `Router` from an iterator over pairs of [`RequestSpec`]s and services.
    ///
    /// If the iterator is empty the router will respond `404 Not Found` to all requests.
    #[doc(hidden)]
    pub fn new_rest_json_router<T>(routes: T) -> Self
    where
        T: IntoIterator<
            Item = (
                tower::util::BoxCloneService<Request<B>, Response<BoxBody>, Infallible>,
                RequestSpec,
            ),
        >,
    {
        let mut routes: Vec<(Route<B>, RequestSpec)> = routes
            .into_iter()
            .map(|(svc, request_spec)| (Route::from_box_clone_service(svc), request_spec))
            .collect();

        // Sort them once by specifity, with the more specific routes sorted before the less
        // specific ones, so that when routing a request we can simply iterate through the routes
        // and pick the first one that matches.
        routes.sort_by_key(|(_route, request_spec)| std::cmp::Reverse(request_spec.rank()));

        Self {
            routes: Routes::RestJson1(routes),
        }
    }

    /// Create a new RestXml `Router` from an iterator over pairs of [`RequestSpec`]s and services.
    ///
    /// If the iterator is empty the router will respond `404 Not Found` to all requests.
    #[doc(hidden)]
    pub fn new_rest_xml_router<T>(routes: T) -> Self
    where
        T: IntoIterator<
            Item = (
                tower::util::BoxCloneService<Request<B>, Response<BoxBody>, Infallible>,
                RequestSpec,
            ),
        >,
    {
        let mut routes: Vec<(Route<B>, RequestSpec)> = routes
            .into_iter()
            .map(|(svc, request_spec)| (Route::from_box_clone_service(svc), request_spec))
            .collect();

        // Sort them once by specifity, with the more specific routes sorted before the less
        // specific ones, so that when routing a request we can simply iterate through the routes
        // and pick the first one that matches.
        routes.sort_by_key(|(_route, request_spec)| std::cmp::Reverse(request_spec.rank()));

        Self {
            routes: Routes::RestXml(routes),
        }
    }

    /// Create a new AwsJson 1.0 `Router` from an iterator over pairs of operation names and services.
    ///
    /// If the iterator is empty the router will respond `404 Not Found` to all requests.
    #[doc(hidden)]
    pub fn new_aws_json_10_router<T>(routes: T) -> Self
    where
        T: IntoIterator<
            Item = (
                tower::util::BoxCloneService<Request<B>, Response<BoxBody>, Infallible>,
                String,
            ),
        >,
    {
        let routes = routes
            .into_iter()
            .map(|(svc, operation)| (operation, Route::from_box_clone_service(svc)))
            .collect();

        Self {
            routes: Routes::AwsJson10(routes),
        }
    }

    /// Create a new AwsJson 1.1 `Router` from a vector of pairs of operations and services.
    ///
    /// If the vector is empty the router will respond `404 Not Found` to all requests.
    #[doc(hidden)]
    pub fn new_aws_json_11_router<T>(routes: T) -> Self
    where
        T: IntoIterator<
            Item = (
                tower::util::BoxCloneService<Request<B>, Response<BoxBody>, Infallible>,
                String,
            ),
        >,
    {
        let routes = routes
            .into_iter()
            .map(|(svc, operation)| (operation, Route::from_box_clone_service(svc)))
            .collect();

        Self {
            routes: Routes::AwsJson11(routes),
        }
    }
}

impl<B> Service<Request<B>> for Router<B>
where
    B: Send + 'static,
{
    type Response = Response<BoxBody>;
    type Error = Infallible;
    type Future = RouterFuture<B>;

    #[inline]
    fn poll_ready(&mut self, _: &mut Context<'_>) -> Poll<Result<(), Self::Error>> {
        Poll::Ready(Ok(()))
    }

    #[tracing::instrument(level = "debug", skip_all, name = "router")]
    #[inline]
    fn call(&mut self, req: Request<B>) -> Self::Future {
        match &self.routes {
            // REST routes.
            Routes::RestJson1(routes) | Routes::RestXml(routes) => {
                let mut method_not_allowed = false;

                // Loop through all the routes and validate if any of them matches. Routes are already ranked.
                for (route, request_spec) in routes {
                    match request_spec.matches(&req) {
                        request_spec::Match::Yes => {
                            return RouterFuture::from_oneshot(route.clone().oneshot(req));
                        }
                        request_spec::Match::MethodNotAllowed => method_not_allowed = true,
                        // Continue looping to see if another route matches.
                        request_spec::Match::No => continue,
                    }
                }

<<<<<<< HEAD
        for (route, request_spec) in &self.routes {
            match request_spec.matches(&req) {
                request_spec::Match::Yes => {
                    tracing::debug!("request routed successfully to operation");
                    return RouterFuture::from_oneshot(route.clone().oneshot(req));
=======
                if method_not_allowed {
                    // The HTTP method is not correct.
                    self.method_not_allowed()
                } else {
                    // In any other case return the `RuntimeError::UnknownOperation`.
                    self.unknown_operation()
                }
            }
            // AwsJson routes.
            Routes::AwsJson10(routes) | Routes::AwsJson11(routes) => {
                if req.uri() == "/" {
                    // Check the request method for POST.
                    if req.method() == http::Method::POST {
                        // Find the `x-amz-target` header.
                        if let Some(target) = req.headers().get("x-amz-target") {
                            if let Ok(target) = target.to_str() {
                                // Lookup in the `TinyMap` for a route for the target.
                                let route = routes.get(target);
                                if let Some(route) = route {
                                    return RouterFuture::from_oneshot(route.clone().oneshot(req));
                                }
                            }
                        }
                    } else {
                        // The HTTP method is not POST.
                        return self.method_not_allowed();
                    }
>>>>>>> 3a7c60c3
                }
                // In any other case return the `RuntimeError::UnknownOperation`.
                self.unknown_operation()
            }
        }
<<<<<<< HEAD

        tracing::debug!(
            method = ?req.method(),
            uri = ?req.uri(),
            headers = ?req.headers(),
            version = ?req.version(),
            "request does not match any operation route"
        );
        let status_code = if method_not_allowed {
            StatusCode::METHOD_NOT_ALLOWED
        } else {
            StatusCode::NOT_FOUND
        };
        RouterFuture::from_response(
            Response::builder()
                .status(status_code)
                .body(crate::body::empty())
                .unwrap(),
        )
=======
>>>>>>> 3a7c60c3
    }
}

#[cfg(test)]
mod rest_tests {
    use super::*;
    use crate::{
        body::{boxed, BoxBody},
        routing::request_spec::*,
    };
    use futures_util::Future;
    use http::{HeaderMap, Method};
    use std::pin::Pin;

    /// Helper function to build a `Request`. Used in other test modules.
    pub fn req(method: &Method, uri: &str, headers: Option<HeaderMap>) -> Request<()> {
        let mut r = Request::builder().method(method).uri(uri).body(()).unwrap();
        if let Some(headers) = headers {
            *r.headers_mut() = headers
        }
        r
    }

    // Returns a `Response`'s body as a `String`, without consuming the response.
    pub async fn get_body_as_string<B>(res: &mut Response<B>) -> String
    where
        B: http_body::Body + std::marker::Unpin,
        B::Error: std::fmt::Debug,
    {
        let body_mut = res.body_mut();
        let body_bytes = hyper::body::to_bytes(body_mut).await.unwrap();
        String::from(std::str::from_utf8(&body_bytes).unwrap())
    }

    /// A service that returns its name and the request's URI in the response body.
    #[derive(Clone)]
    struct NamedEchoUriService(String);

    impl<B> Service<Request<B>> for NamedEchoUriService {
        type Response = Response<BoxBody>;
        type Error = Infallible;
        type Future = Pin<Box<dyn Future<Output = Result<Self::Response, Self::Error>> + Send>>;

        #[inline]
        fn poll_ready(&mut self, _cx: &mut Context<'_>) -> Poll<Result<(), Self::Error>> {
            Poll::Ready(Ok(()))
        }

        #[inline]
        fn call(&mut self, req: Request<B>) -> Self::Future {
            let body = boxed(Body::from(format!("{} :: {}", self.0, req.uri().to_string())));
            let fut = async { Ok(Response::builder().status(&http::StatusCode::OK).body(body).unwrap()) };
            Box::pin(fut)
        }
    }

    // This test is a rewrite of `mux.spec.ts`.
    // https://github.com/awslabs/smithy-typescript/blob/fbf97a9bf4c1d8cf7f285ea7c24e1f0ef280142a/smithy-typescript-ssdk-libs/server-common/src/httpbinding/mux.spec.ts
    #[tokio::test]
    async fn simple_routing() {
        let request_specs: Vec<(RequestSpec, &str)> = vec![
            (
                RequestSpec::from_parts(
                    Method::GET,
                    vec![
                        PathSegment::Literal(String::from("a")),
                        PathSegment::Label,
                        PathSegment::Label,
                    ],
                    Vec::new(),
                ),
                "A",
            ),
            (
                RequestSpec::from_parts(
                    Method::GET,
                    vec![
                        PathSegment::Literal(String::from("mg")),
                        PathSegment::Greedy,
                        PathSegment::Literal(String::from("z")),
                    ],
                    Vec::new(),
                ),
                "MiddleGreedy",
            ),
            (
                RequestSpec::from_parts(
                    Method::DELETE,
                    Vec::new(),
                    vec![
                        QuerySegment::KeyValue(String::from("foo"), String::from("bar")),
                        QuerySegment::Key(String::from("baz")),
                    ],
                ),
                "Delete",
            ),
            (
                RequestSpec::from_parts(
                    Method::POST,
                    vec![PathSegment::Literal(String::from("query_key_only"))],
                    vec![QuerySegment::Key(String::from("foo"))],
                ),
                "QueryKeyOnly",
            ),
        ];

        // Test both RestJson1 and RestXml routers.
        let router_json = Router::new_rest_json_router(request_specs.clone().into_iter().map(|(spec, svc_name)| {
            (
                tower::util::BoxCloneService::new(NamedEchoUriService(String::from(svc_name))),
                spec,
            )
        }));
        let router_xml = Router::new_rest_xml_router(request_specs.into_iter().map(|(spec, svc_name)| {
            (
                tower::util::BoxCloneService::new(NamedEchoUriService(String::from(svc_name))),
                spec,
            )
        }));

        for mut router in [router_json, router_xml] {
            let hits = vec![
                ("A", Method::GET, "/a/b/c"),
                ("MiddleGreedy", Method::GET, "/mg/a/z"),
                ("MiddleGreedy", Method::GET, "/mg/a/b/c/d/z?abc=def"),
                ("Delete", Method::DELETE, "/?foo=bar&baz=quux"),
                ("Delete", Method::DELETE, "/?foo=bar&baz"),
                ("Delete", Method::DELETE, "/?foo=bar&baz=&"),
                ("Delete", Method::DELETE, "/?foo=bar&baz=quux&baz=grault"),
                ("QueryKeyOnly", Method::POST, "/query_key_only?foo=bar"),
                ("QueryKeyOnly", Method::POST, "/query_key_only?foo"),
                ("QueryKeyOnly", Method::POST, "/query_key_only?foo="),
                ("QueryKeyOnly", Method::POST, "/query_key_only?foo=&"),
            ];
            for (svc_name, method, uri) in &hits {
                let mut res = router.call(req(method, uri, None)).await.unwrap();
                let actual_body = get_body_as_string(&mut res).await;

                assert_eq!(format!("{} :: {}", svc_name, uri), actual_body);
            }

            for (_, _, uri) in hits {
                let res = router.call(req(&Method::PATCH, uri, None)).await.unwrap();
                assert_eq!(StatusCode::METHOD_NOT_ALLOWED, res.status());
            }

            let misses = vec![
                (Method::GET, "/a"),
                (Method::GET, "/a/b"),
                (Method::GET, "/mg"),
                (Method::GET, "/mg/q"),
                (Method::GET, "/mg/z"),
                (Method::GET, "/mg/a/b/z/c"),
                (Method::DELETE, "/?foo=bar"),
                (Method::DELETE, "/?foo=bar"),
                (Method::DELETE, "/?baz=quux"),
                (Method::POST, "/query_key_only?baz=quux"),
                (Method::GET, "/"),
                (Method::POST, "/"),
            ];
            for (method, miss) in misses {
                let res = router.call(req(&method, miss, None)).await.unwrap();
                assert_eq!(StatusCode::NOT_FOUND, res.status());
            }
        }
    }

    #[tokio::test]
    async fn basic_pattern_conflict_avoidance() {
        let request_specs: Vec<(RequestSpec, &str)> = vec![
            (
                RequestSpec::from_parts(
                    Method::GET,
                    vec![PathSegment::Literal(String::from("a")), PathSegment::Label],
                    Vec::new(),
                ),
                "A1",
            ),
            (
                RequestSpec::from_parts(
                    Method::GET,
                    vec![
                        PathSegment::Literal(String::from("a")),
                        PathSegment::Label,
                        PathSegment::Literal(String::from("a")),
                    ],
                    Vec::new(),
                ),
                "A2",
            ),
            (
                RequestSpec::from_parts(
                    Method::GET,
                    vec![PathSegment::Literal(String::from("b")), PathSegment::Greedy],
                    Vec::new(),
                ),
                "B1",
            ),
            (
                RequestSpec::from_parts(
                    Method::GET,
                    vec![PathSegment::Literal(String::from("b")), PathSegment::Greedy],
                    vec![QuerySegment::Key(String::from("q"))],
                ),
                "B2",
            ),
        ];

        let mut router = Router::new_rest_json_router(request_specs.into_iter().map(|(spec, svc_name)| {
            (
                tower::util::BoxCloneService::new(NamedEchoUriService(String::from(svc_name))),
                spec,
            )
        }));

        let hits = vec![
            ("A1", Method::GET, "/a/foo"),
            ("A2", Method::GET, "/a/foo/a"),
            ("B1", Method::GET, "/b/foo/bar/baz"),
            ("B2", Method::GET, "/b/foo?q=baz"),
        ];
        for (svc_name, method, uri) in &hits {
            let mut res = router.call(req(method, uri, None)).await.unwrap();
            let actual_body = get_body_as_string(&mut res).await;

            assert_eq!(format!("{} :: {}", svc_name, uri), actual_body);
        }
    }
}

#[cfg(test)]
mod awsjson_tests {
    use super::rest_tests::{get_body_as_string, req};
    use super::*;
    use crate::body::boxed;
    use futures_util::Future;
    use http::{HeaderMap, HeaderValue, Method};
    use pretty_assertions::assert_eq;
    use std::pin::Pin;

    /// A service that returns its name and the request's URI in the response body.
    #[derive(Clone)]
    struct NamedEchoOperationService(String);

    impl<B> Service<Request<B>> for NamedEchoOperationService {
        type Response = Response<BoxBody>;
        type Error = Infallible;
        type Future = Pin<Box<dyn Future<Output = Result<Self::Response, Self::Error>> + Send>>;

        #[inline]
        fn poll_ready(&mut self, _cx: &mut Context<'_>) -> Poll<Result<(), Self::Error>> {
            Poll::Ready(Ok(()))
        }

        #[inline]
        fn call(&mut self, req: Request<B>) -> Self::Future {
            let target = req
                .headers()
                .get("x-amz-target")
                .map(|x| x.to_str().unwrap())
                .unwrap_or("unknown");
            let body = boxed(Body::from(format!("{} :: {}", self.0, target)));
            let fut = async { Ok(Response::builder().status(&http::StatusCode::OK).body(body).unwrap()) };
            Box::pin(fut)
        }
    }

    #[tokio::test]
    async fn simple_routing() {
        let routes = vec![("Service.Operation", "A")];
        let router_json10 = Router::new_aws_json_10_router(routes.clone().into_iter().map(|(operation, svc_name)| {
            (
                tower::util::BoxCloneService::new(NamedEchoOperationService(String::from(svc_name))),
                operation.to_string(),
            )
        }));
        let router_json11 = Router::new_aws_json_11_router(routes.into_iter().map(|(operation, svc_name)| {
            (
                tower::util::BoxCloneService::new(NamedEchoOperationService(String::from(svc_name))),
                operation.to_string(),
            )
        }));

        for mut router in [router_json10, router_json11] {
            let mut headers = HeaderMap::new();
            headers.insert("x-amz-target", HeaderValue::from_static("Service.Operation"));

            // Valid request, should return a valid body.
            let mut res = router
                .call(req(&Method::POST, "/", Some(headers.clone())))
                .await
                .unwrap();
            let actual_body = get_body_as_string(&mut res).await;
            assert_eq!(format!("{} :: {}", "A", "Service.Operation"), actual_body);

            // No headers, should return NOT_FOUND.
            let res = router.call(req(&Method::POST, "/", None)).await.unwrap();
            assert_eq!(res.status(), StatusCode::NOT_FOUND);

            // Wrong HTTP method, should return METHOD_NOT_ALLOWED.
            let res = router
                .call(req(&Method::GET, "/", Some(headers.clone())))
                .await
                .unwrap();
            assert_eq!(res.status(), StatusCode::METHOD_NOT_ALLOWED);

            // Wrong URI, should return NOT_FOUND.
            let res = router
                .call(req(&Method::POST, "/something", Some(headers)))
                .await
                .unwrap();
            assert_eq!(res.status(), StatusCode::NOT_FOUND);
        }
    }
}<|MERGE_RESOLUTION|>--- conflicted
+++ resolved
@@ -325,6 +325,7 @@
                 for (route, request_spec) in routes {
                     match request_spec.matches(&req) {
                         request_spec::Match::Yes => {
+                            tracing::debug!("request routed successfully to operation");
                             return RouterFuture::from_oneshot(route.clone().oneshot(req));
                         }
                         request_spec::Match::MethodNotAllowed => method_not_allowed = true,
@@ -333,13 +334,14 @@
                     }
                 }
 
-<<<<<<< HEAD
-        for (route, request_spec) in &self.routes {
-            match request_spec.matches(&req) {
-                request_spec::Match::Yes => {
-                    tracing::debug!("request routed successfully to operation");
-                    return RouterFuture::from_oneshot(route.clone().oneshot(req));
-=======
+                tracing::debug!(
+                    method = ?req.method(),
+                    uri = ?req.uri(),
+                    headers = ?req.headers(),
+                    version = ?req.version(),
+                    "request does not match any operation route"
+                );
+
                 if method_not_allowed {
                     // The HTTP method is not correct.
                     self.method_not_allowed()
@@ -367,34 +369,11 @@
                         // The HTTP method is not POST.
                         return self.method_not_allowed();
                     }
->>>>>>> 3a7c60c3
                 }
                 // In any other case return the `RuntimeError::UnknownOperation`.
                 self.unknown_operation()
             }
         }
-<<<<<<< HEAD
-
-        tracing::debug!(
-            method = ?req.method(),
-            uri = ?req.uri(),
-            headers = ?req.headers(),
-            version = ?req.version(),
-            "request does not match any operation route"
-        );
-        let status_code = if method_not_allowed {
-            StatusCode::METHOD_NOT_ALLOWED
-        } else {
-            StatusCode::NOT_FOUND
-        };
-        RouterFuture::from_response(
-            Response::builder()
-                .status(status_code)
-                .body(crate::body::empty())
-                .unwrap(),
-        )
-=======
->>>>>>> 3a7c60c3
     }
 }
 
