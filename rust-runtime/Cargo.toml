--- conflicted
+++ resolved
@@ -15,8 +15,6 @@
     "aws-smithy-types-convert",
     "aws-smithy-xml",
     "aws-smithy-http-server",
-<<<<<<< HEAD
-=======
+    "aws-smithy-http-server",
     "aws-smithy-http-server-python",
->>>>>>> 7035f48d
 ]