/*
 * Copyright Amazon.com, Inc. or its affiliates. All Rights Reserved.
 * SPDX-License-Identifier: Apache-2.0
 */

package software.amazon.smithy.rust.codegen.core.smithy.customizations

import org.junit.jupiter.api.Test
import software.amazon.smithy.model.Model
import software.amazon.smithy.rust.codegen.core.rustlang.RustWriter
import software.amazon.smithy.rust.codegen.core.smithy.CodegenContext
import software.amazon.smithy.rust.codegen.core.smithy.RustCrate
import software.amazon.smithy.rust.codegen.core.testutil.asSmithyModel
import software.amazon.smithy.rust.codegen.core.testutil.generatePluginContext
import software.amazon.smithy.rust.codegen.core.testutil.testCodegenContext

class SmithyTypesPubUseExtraTest {
    private fun modelWithMember(
        inputMember: String = "",
        outputMember: String = "",
        unionMember: String = "",
        additionalShape: String = "",
    ): Model {
        return """
            namespace test

            service TestService {
                version: "123"
                operations: [SomeOperation]
            }

            $additionalShape
            structure SomeStruct {
            }
            union SomeUnion {
                someStruct: SomeStruct,
                $unionMember
            }
            structure SomeInput {
                $inputMember
            }
            structure SomeOutput {
                $outputMember
            }

            operation SomeOperation {
                input: SomeInput,
                output: SomeOutput
            }
        """.asSmithyModel()
    }

    private fun initialize(model: Model): Pair<CodegenContext, RustCrate> {
        val codegenContext = testCodegenContext(model)

<<<<<<< HEAD
    init {
        val (context, _) =
            generatePluginContext(
                model,
                runtimeConfig = codegenContext.runtimeConfig,
            )
        rustCrate =
            RustCrate(
                context.fileManifest,
                codegenContext.symbolProvider,
                codegenContext.settings.codegenConfig,
                codegenContext.expectModuleDocProvider(),
            )
=======
        val (context, _) = generatePluginContext(
            model,
            runtimeConfig = codegenContext.runtimeConfig,
        )
        val rustCrate = RustCrate(
            context.fileManifest,
            codegenContext.symbolProvider,
            codegenContext.settings.codegenConfig,
            codegenContext.expectModuleDocProvider(),
        )

        return Pair(codegenContext, rustCrate)
>>>>>>> ad373545
    }

    private fun reexportsWithEmptyModel() = reexportsWithMember()

    private fun reexportsWithMember(
        inputMember: String = "",
        outputMember: String = "",
        unionMember: String = "",
        additionalShape: String = "",
    ) = RustWriter.root().let { writer ->
        val model = modelWithMember(inputMember, outputMember, unionMember, additionalShape)
        val props = initialize(model)
        val context = props.first
        val rustCrate = props.second
        pubUseSmithyPrimitives(context, model, rustCrate)(writer)
        pubUseSmithyPrimitivesEventStream(context, model)(writer)
        writer.toString()
    }

    private fun assertDoesntHaveReexports(
        reexports: String,
        expectedTypes: List<String>,
    ) = expectedTypes.forEach { assertDoesntHaveReexports(reexports, it) }

    private fun assertDoesntHaveReexports(
        reexports: String,
        type: String,
    ) {
        if (reexports.contains(type)) {
            throw AssertionError("Expected $type to NOT be re-exported, but it was.")
        }
    }

    private fun assertHasReexports(
        reexports: String,
        expectedTypes: List<String>,
    ) = expectedTypes.forEach { assertHasReexport(reexports, it) }

    private fun assertHasReexport(
        reexports: String,
        type: String,
    ) {
        if (!reexports.contains(type)) {
            throw AssertionError("Expected $type to be re-exported. Re-exported types:\n$reexports")
        }
    }

    @Test
    fun `it re-exports Blob when a model uses blobs`() {
        this.assertDoesntHaveReexports(reexportsWithEmptyModel(), "::aws_smithy_types::Blob")
        assertHasReexport(reexportsWithMember(inputMember = "foo: Blob"), "::aws_smithy_types::Blob")
        assertHasReexport(reexportsWithMember(outputMember = "foo: Blob"), "::aws_smithy_types::Blob")
        assertHasReexport(
            reexportsWithMember(inputMember = "foo: SomeUnion", unionMember = "foo: Blob"),
            "::aws_smithy_types::Blob",
        )
        assertHasReexport(
            reexportsWithMember(outputMember = "foo: SomeUnion", unionMember = "foo: Blob"),
            "::aws_smithy_types::Blob",
        )
    }

    @Test
    fun `it re-exports DateTime when a model uses timestamps`() {
        this.assertDoesntHaveReexports(reexportsWithEmptyModel(), "aws_smithy_types::DateTime")
        assertHasReexport(reexportsWithMember(inputMember = "foo: Timestamp"), "::aws_smithy_types::DateTime")
        assertHasReexport(reexportsWithMember(outputMember = "foo: Timestamp"), "::aws_smithy_types::DateTime")
        assertHasReexport(
            reexportsWithMember(inputMember = "foo: SomeUnion", unionMember = "foo: Timestamp"),
            "::aws_smithy_types::DateTime",
        )
        assertHasReexport(
            reexportsWithMember(outputMember = "foo: SomeUnion", unionMember = "foo: Timestamp"),
            "::aws_smithy_types::DateTime",
        )
    }

    @Test
    fun `it re-exports ByteStream and AggregatedBytes when a model has streaming`() {
        val streamingTypes =
            listOf("::aws_smithy_types::byte_stream::ByteStream", "::aws_smithy_types::byte_stream::AggregatedBytes")
        val streamingShape = "@streaming blob Streaming"

        this.assertDoesntHaveReexports(reexportsWithEmptyModel(), streamingTypes)
        assertHasReexports(reexportsWithMember(additionalShape = streamingShape, inputMember = "m: Streaming"), streamingTypes)
        assertHasReexports(reexportsWithMember(additionalShape = streamingShape, outputMember = "m: Streaming"), streamingTypes)

        // Event streams don't re-export the normal streaming types
        this.assertDoesntHaveReexports(
            reexportsWithMember(
                additionalShape = "@streaming union EventStream { foo: SomeStruct }",
                inputMember = "m: EventStream",
            ),
            streamingTypes,
        )
        this.assertDoesntHaveReexports(
            reexportsWithMember(
                additionalShape = "@streaming union EventStream { foo: SomeStruct }",
                outputMember = "m: EventStream",
            ),
            streamingTypes,
        )
    }

    @Test
    fun `it re-exports when a model has event stream`() {
        val eventStreamTypes =
            listOf(
                "crate::event_receiver::EventReceiver",
                "::aws_smithy_types::event_stream::Header",
                "::aws_smithy_types::event_stream::HeaderValue",
                "::aws_smithy_types::event_stream::Message",
                "::aws_smithy_types::str_bytes::StrBytes",
            )
        val eventStreamShape = "@streaming union EventStream { foo: SomeStruct }"

        assertHasReexports(
            reexportsWithMember(additionalShape = eventStreamShape, inputMember = "m: EventStream"),
            eventStreamTypes,
        )
        assertHasReexports(
            reexportsWithMember(additionalShape = eventStreamShape, outputMember = "m: EventStream"),
            eventStreamTypes,
        )
    }
}<|MERGE_RESOLUTION|>--- conflicted
+++ resolved
@@ -53,34 +53,20 @@
     private fun initialize(model: Model): Pair<CodegenContext, RustCrate> {
         val codegenContext = testCodegenContext(model)
 
-<<<<<<< HEAD
-    init {
         val (context, _) =
             generatePluginContext(
                 model,
                 runtimeConfig = codegenContext.runtimeConfig,
             )
-        rustCrate =
+        val rustCrate =
             RustCrate(
                 context.fileManifest,
                 codegenContext.symbolProvider,
                 codegenContext.settings.codegenConfig,
                 codegenContext.expectModuleDocProvider(),
             )
-=======
-        val (context, _) = generatePluginContext(
-            model,
-            runtimeConfig = codegenContext.runtimeConfig,
-        )
-        val rustCrate = RustCrate(
-            context.fileManifest,
-            codegenContext.symbolProvider,
-            codegenContext.settings.codegenConfig,
-            codegenContext.expectModuleDocProvider(),
-        )
 
         return Pair(codegenContext, rustCrate)
->>>>>>> ad373545
     }
 
     private fun reexportsWithEmptyModel() = reexportsWithMember()
